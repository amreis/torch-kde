# TorchKDE :fire:

![Python Version](https://img.shields.io/badge/python-3.11.11%2B-blue.svg)
![PyTorch Version](https://img.shields.io/badge/pytorch-2.5.1-brightgreen.svg)
![Tests](https://github.com/rudolfwilliam/torch-kde/actions/workflows/ci.yml/badge.svg)
[![DOI](https://zenodo.org/badge/901331908.svg)](https://doi.org/10.5281/zenodo.14674657)

A differentiable implementation of [kernel density estimation](https://en.wikipedia.org/wiki/Kernel_density_estimation) in PyTorch by Klaus-Rudolf Kladny.

$$\hat{f}(x) = \frac{1}{|H|^{\frac{1}{2}} n} \sum_{i=1}^n K \left( H^{-\frac{1}{2}} \left( x - x_i \right) \right)$$

## Installation Instructions

Clone the repository, `cd` into the root directory and run

```bash
pip install .
```

Now you are ready to go! If you would also like to run the code in the Jupyter notebooks or contribute to this package, please also install the packages in the `requirements.txt` (inside of an environment):

```bash
pip install -r requirements.txt
```

## What's included?

### Kernel Density Estimation

The `KernelDensity` class supports the same operations as the [KernelDensity class in scikit-learn](https://scikit-learn.org/dev/modules/generated/sklearn.neighbors.KernelDensity.html), but implemented in PyTorch and differentiable with respect to input data. Here is a little taste:

```python
from torchkde import KernelDensity
import torch

multivariate_normal = torch.distributions.MultivariateNormal(torch.ones(2), torch.eye(2))
X = multivariate_normal.sample((1000,)) # create data
X.requires_grad = True # enable differentiation
kde = KernelDensity(bandwidth=1.0, kernel='gaussian') # create kde object with isotropic bandwidth matrix
_ = kde.fit(X) # fit kde to data

X_new = multivariate_normal.sample((100,)) # create new data 
logprob = kde.score_samples(X_new)

logprob.grad_fn # is not None
```

You may also check out `demo_kde.ipynb` for a simple demo on the [Bart Simpson distribution](https://www.stat.cmu.edu/~larry/=sml/densityestimation.pdf), which yields the following density estimate:

<p align="center">
<img src="/plots/bart_simpson_kde.svg" width="500">
</p>

## Supported Settings

The current implementation provides the following functionality:

<div align="center">

| Feature                  | Supported Values            |
|--------------------------|-----------------------------|
| Kernels                  | Gaussian, Epanechnikov      |
| Tree Algorithms          | Standard                    |
<<<<<<< HEAD
| Bandwidths               | Float (Scott/Silverman unsupported) |
=======
| Bandwidths               | Float (Isotropic bandwidth matrix), Scott, Silverman |
>>>>>>> 83cabecc

</div>

## Got an Extension? Create a Pull Request!

In case you do not know how to do that, here are the necessary steps:

1. Fork the repo
2. Create your feature branch (`git checkout -b cool_tree_algorithm`)
3. Run the unit tests (`python -m tests.test_kde`) and only proceed if the script outputs "OK".
4. Commit your changes (`git commit -am 'Add cool tree algorithm'`)
5. Push to the branch (`git push origin cool_tree_algorithm`)
6. Open a Pull Request

## Issues?

<<<<<<< HEAD
If you discover a bug or do not understand something, please create an issue or let me know directly at *kkladny [at] tuebingen [dot] mpg [dot] de*! I am also happy to take requests for implementing specific functionalities.
=======
If you discover a bug or do not understand something, please create an issue or let me know directly at *kkladny [at] tuebingen [dot] mpg [dot] de*! I am also happy to take requests for implementing specific functionalities.


<div align="center">

> "In God we trust. All others must bring data."
> 
> — W. Edwards Deming
> 
</div>
>>>>>>> 83cabecc
<|MERGE_RESOLUTION|>--- conflicted
+++ resolved
@@ -61,11 +61,7 @@
 |--------------------------|-----------------------------|
 | Kernels                  | Gaussian, Epanechnikov      |
 | Tree Algorithms          | Standard                    |
-<<<<<<< HEAD
-| Bandwidths               | Float (Scott/Silverman unsupported) |
-=======
 | Bandwidths               | Float (Isotropic bandwidth matrix), Scott, Silverman |
->>>>>>> 83cabecc
 
 </div>
 
@@ -82,9 +78,6 @@
 
 ## Issues?
 
-<<<<<<< HEAD
-If you discover a bug or do not understand something, please create an issue or let me know directly at *kkladny [at] tuebingen [dot] mpg [dot] de*! I am also happy to take requests for implementing specific functionalities.
-=======
 If you discover a bug or do not understand something, please create an issue or let me know directly at *kkladny [at] tuebingen [dot] mpg [dot] de*! I am also happy to take requests for implementing specific functionalities.
 
 
@@ -94,5 +87,4 @@
 > 
 > — W. Edwards Deming
 > 
-</div>
->>>>>>> 83cabecc
+</div>